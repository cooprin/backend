FROM node:18

# Аргумент для типу збірки
ARG BUILD_MODE=production

ENV NODE_OPTIONS="--max-http-header-size=32768"

WORKDIR /app

# Встановлюємо Chrome і залежності
RUN apt-get update && apt-get install -y \
    chromium \
    && apt-get clean \
    && rm -rf /var/lib/apt/lists/*

# Налаштовуємо змінні для Puppeteer
ENV PUPPETEER_SKIP_CHROMIUM_DOWNLOAD=true
ENV PUPPETEER_EXECUTABLE_PATH=/usr/bin/chromium

# Копіюємо package.json і встановлюємо залежності
COPY package*.json ./

# Умовне встановлення залежностей
RUN if [ "$BUILD_MODE" = "production" ] ; then \
        echo "Installing production dependencies..." && \
        npm install --only=production ; \
    else \
        echo "Installing all dependencies including dev..." && \
        npm install ; \
    fi

<<<<<<< HEAD
# Встановлюємо додаткові залежності (які чомусь окремо встановлюються)
=======
# Встановлюємо додаткові залежності
>>>>>>> e3d9291e
RUN npm install express jsonwebtoken bcrypt pg winston

# Для development - встановлюємо nodemon
RUN if [ "$BUILD_MODE" = "development" ] ; then \
        npm install -g nodemon ; \
    fi

# Створюємо структуру директорій
RUN mkdir -p /app/data/uploads /app/data/logs

# Копіюємо всі файли проекту
COPY . .

# Налаштовуємо права
RUN chown -R node:node /app/data

# Переключаємось на користувача node
USER node

# Відкриваємо порт
EXPOSE 3000

# Умовний запуск залежно від BUILD_MODE
CMD if [ "$BUILD_MODE" = "production" ] ; then \
        echo "Starting production server..." && \
        sh -c "node scripts/init-dirs.js && node src/index.js" ; \
    else \
        echo "Starting development server with nodemon..." && \
        sh -c "node scripts/init-dirs.js && nodemon src/index.js" ; \
    fi<|MERGE_RESOLUTION|>--- conflicted
+++ resolved
@@ -29,11 +29,7 @@
         npm install ; \
     fi
 
-<<<<<<< HEAD
-# Встановлюємо додаткові залежності (які чомусь окремо встановлюються)
-=======
 # Встановлюємо додаткові залежності
->>>>>>> e3d9291e
 RUN npm install express jsonwebtoken bcrypt pg winston
 
 # Для development - встановлюємо nodemon
